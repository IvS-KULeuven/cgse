--- conflicted
+++ resolved
@@ -23,13 +23,9 @@
     "cgse-core",
     "cgse-gui",
     "cgse-coordinates",
-<<<<<<< HEAD
     "PyQt5>=5.15.11",
-=======
-    "PyQt5",
     "paramiko",
     "invoke"
->>>>>>> fcd74ccb
 ]
 
 [project.optional-dependencies]
